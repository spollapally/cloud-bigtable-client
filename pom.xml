<?xml version="1.0" encoding="UTF-8"?>
<project xmlns="http://maven.apache.org/POM/4.0.0"
         xmlns:xsi="http://www.w3.org/2001/XMLSchema-instance"
         xsi:schemaLocation="http://maven.apache.org/POM/4.0.0 http://maven.apache.org/xsd/maven-4.0.0.xsd">
    <modelVersion>4.0.0</modelVersion>

    <groupId>anviltop-client</groupId>
    <artifactId>anviltop-client</artifactId>
    <version>0.1.0-SNAPSHOT</version>
    <packaging>pom</packaging>

    <modules>
        <module>anviltop-client-core</module>
    </modules>

<<<<<<< HEAD
=======
    <properties>
        <!-- As soon as stubby is public, this goes away -->
        <stubby.driver.path>/google/data/ro/teams/cloud-bigtable/driver/driver_with_deps.jar</stubby.driver.path>
        <hbase.version>0.99.0</hbase.version>
        <hadoop.version>2.4.0</hadoop.version>
        <compat.module>hbase-hadoop2-compat</compat.module>
        <junit.version>4.11</junit.version>
        <mockito.version>1.9.5</mockito.version>
        <compileSource>1.7</compileSource>
        <!-- For Netty HTTP2/TLS negotiation -->
        <alpn.version>7.0.0.v20140317</alpn.version>
        <google.api.client.version>1.19.0</google.api.client.version>
        <google.anviltop.auth.service.account.enable>false</google.anviltop.auth.service.account.enable>
    </properties>
    <profiles>
        <profile>
            <id>anviltopIntegrationTest</id>
            <dependencies>
                <dependency>
                    <groupId>org.apache.hbase</groupId>
                    <artifactId>hbase-client</artifactId>
                    <version>${hbase.version}</version>
                    <exclusions>
                        <!-- Stubby requires netty5 and a newer version of guava. When available,
                        we can repackage netty5, guava, stubby, and protobuf into our client and
                        remove these exclusions  -->
                        <exclusion>
                            <groupId>io.netty</groupId>
                            <artifactId>netty-all</artifactId>
                        </exclusion>
                        <exclusion>
                            <groupId>io.netty</groupId>
                            <artifactId>netty</artifactId>
                        </exclusion>
                        <exclusion>
                            <groupId>com.google.guava</groupId>
                            <artifactId>guava</artifactId>
                        </exclusion>
                    </exclusions>
                </dependency>
                <dependency>
                    <groupId>org.apache.hbase</groupId>
                    <artifactId>hbase-server</artifactId>
                    <version>${hbase.version}</version>
                    <scope>test</scope>
                    <exclusions>
                        <!-- Stubby requires netty5 and a newer version of guava. When available,
                        we can repackage netty5, guava, stubby, and protobuf into our client and
                        remove these exclusions  -->
                        <exclusion>
                            <groupId>io.netty</groupId>
                            <artifactId>netty-all</artifactId>
                        </exclusion>
                        <exclusion>
                            <groupId>io.netty</groupId>
                            <artifactId>netty</artifactId>
                        </exclusion>
                        <exclusion>
                            <groupId>com.google.guava</groupId>
                            <artifactId>guava</artifactId>
                        </exclusion>
                    </exclusions>
                </dependency>
                <dependency>
                    <groupId>org.apache.hbase</groupId>
                    <artifactId>hbase-hadoop-compat</artifactId>
                    <version>${hbase.version}</version>
                    <scope>test</scope>
                    <exclusions>
                        <exclusion>
                            <groupId>com.google.guava</groupId>
                            <artifactId>guava</artifactId>
                        </exclusion>
                        <!-- The generated messages in the anviltop driver depend on an unreleased
                         version of protobuf-java. We can shade our references into the client
                         when grpc is opened. -->
                    </exclusions>
                </dependency>
                <dependency>
                    <groupId>org.apache.hbase</groupId>
                    <artifactId>hbase-server</artifactId>
                    <version>${hbase.version}</version>
                    <type>test-jar</type>
                    <scope>test</scope>
                    <exclusions>
                        <!-- Stubby requires netty5 and a newer version of guava. When available,
                        we can repackage netty5, guava, stubby, and protobuf into our client and
                        remove these exclusions  -->
                        <exclusion>
                            <groupId>io.netty</groupId>
                            <artifactId>netty-all</artifactId>
                        </exclusion>
                        <exclusion>
                            <groupId>io.netty</groupId>
                            <artifactId>netty</artifactId>
                        </exclusion>
                        <exclusion>
                            <groupId>com.google.guava</groupId>
                            <artifactId>guava</artifactId>
                        </exclusion>
                        <!-- The generated messages in the anviltop driver depend on an unreleased
                         version of protobuf-java. We can shade our references into the client
                         when grpc is opened. -->
                    </exclusions>
                </dependency>
                <dependency>
                    <groupId>org.apache.hbase</groupId>
                    <artifactId>hbase-common</artifactId>
                    <version>${hbase.version}</version>
                    <type>test-jar</type>
                    <scope>test</scope>
                    <exclusions>
                        <exclusion>
                            <groupId>com.google.guava</groupId>
                            <artifactId>guava</artifactId>
                        </exclusion>
                        <!-- The generated messages in the anviltop driver depend on an unreleased
                         version of protobuf-java. We can shade our references into the client
                         when grpc is opened. -->
                    </exclusions>
                </dependency>
                <dependency>
                    <groupId>org.apache.hadoop</groupId>
                    <!--In hadoop1 this is hadoop-test-->
                    <artifactId>hadoop-minicluster</artifactId>
                    <version>${hadoop.version}</version>
                    <scope>test</scope>
                    <exclusions>
                        <!-- Stubby requires netty5 and a newer version of guava. When available,
                        we can repackage netty5, guava, stubby, and protobuf into our client and
                        remove these exclusions  -->
                        <exclusion>
                            <groupId>io.netty</groupId>
                            <artifactId>netty-all</artifactId>
                        </exclusion>
                        <exclusion>
                            <groupId>io.netty</groupId>
                            <artifactId>netty</artifactId>
                        </exclusion>
                        <exclusion>
                            <groupId>com.google.guava</groupId>
                            <artifactId>guava</artifactId>
                        </exclusion>
                        <!-- The generated messages in the anviltop driver depend on an unreleased
                         version of protobuf-java. We can shade our references into the client
                         when grpc is opened. -->
                    </exclusions>
                </dependency>
                <dependency>
                    <groupId>org.apache.hbase</groupId>
                    <artifactId>hbase-hadoop-compat</artifactId>
                    <version>${hbase.version}</version>
                    <type>test-jar</type>
                    <scope>test</scope>
                    <exclusions>
                        <!-- Stubby requires netty5 and a newer version of guava. When available,
                        we can repackage netty5, guava, stubby, and protobuf into our client and
                        remove these exclusions  -->
                        <exclusion>
                            <groupId>com.google.guava</groupId>
                            <artifactId>guava</artifactId>
                        </exclusion>
                        <!-- The generated messages in the anviltop driver depend on an unreleased
                         version of protobuf-java. We can shade our references into the client
                         when grpc is opened. -->
                    </exclusions>
                </dependency>
                <dependency>
                    <groupId>org.apache.hbase</groupId>
                    <artifactId>${compat.module}</artifactId>
                    <version>${hbase.version}</version>
                    <type>test-jar</type>
                    <scope>test</scope>
                    <exclusions>
                        <exclusion>
                            <groupId>com.google.guava</groupId>
                            <artifactId>guava</artifactId>
                        </exclusion>
                        <!-- The generated messages in the anviltop driver depend on an unreleased
                         version of protobuf-java. We can shade our references into the client
                         when grpc is opened. -->
                    </exclusions>
                </dependency>
                <dependency>
                    <groupId>org.apache.hadoop</groupId>
                    <artifactId>hadoop-common</artifactId>
                    <version>${hadoop.version}</version>
                    <type>test-jar</type>
                    <scope>test</scope>
                    <exclusions>
                        <exclusion>
                            <groupId>com.google.guava</groupId>
                            <artifactId>guava</artifactId>
                        </exclusion>
                        <!-- The generated messages in the anviltop driver depend on an unreleased
                         version of protobuf-java. We can shade our references into the client
                         when grpc is opened. -->
                    </exclusions>
                </dependency>
            </dependencies>
            <build>
                <plugins>
                    <plugin>
                        <groupId>org.apache.maven.plugins</groupId>
                        <artifactId>maven-surefire-plugin</artifactId>
                        <executions>
                            <execution>
                                <id>local-hbase-cluster-test</id>
                                <goals>
                                    <goal>test</goal>
                                </goals>
                                <phase>none</phase>
                            </execution>
                            <execution>
                                <id>api-integration-test</id>
                                <goals>
                                    <goal>test</goal>
                                </goals>
                                <phase>integration-test</phase>
                                <configuration>
                                    <!-- ALPN is needed for SSL engine rewrites and the stubby driver for its version of guava -->
                                    <argLine>
                                        -Xbootclasspath/p:${settings.localRepository}/org/mortbay/jetty/alpn/alpn-boot/${alpn.version}/alpn-boot-${alpn.version}.jar:${stubby.driver.path}
                                    </argLine>
                                    <forkCount>1</forkCount>
                                    <includes>
                                        <include>**/IntegrationTests.java</include>
                                    </includes>
                                    <reportNameSuffix>anviltop-server</reportNameSuffix>
                                    <systemPropertyVariables>
                                        <anviltop.test.extra.resources>anviltop-test.xml
                                        </anviltop.test.extra.resources>
                                    </systemPropertyVariables>
                                </configuration>
                            </execution>
                        </executions>
                    </plugin>
                </plugins>
            </build>
        </profile>
    </profiles>
    <dependencies>
        <dependency>
            <groupId>org.apache.hbase</groupId>
            <artifactId>hbase-client</artifactId>
            <version>${hbase.version}</version>
            <exclusions>
                <!-- The generated messages in the anviltop driver depend on an unreleased
                 version of protobuf-java. We can shade our references into the client
                 when grpc is opened. -->
            </exclusions>
        </dependency>
        <dependency>
            <groupId>javax.validation</groupId>
            <artifactId>validation-api</artifactId>
            <version>1.0.0.GA</version>
        </dependency>
        <dependency>
            <groupId>junit</groupId>
            <artifactId>junit</artifactId>
            <version>${junit.version}</version>
            <scope>test</scope>
        </dependency>
        <dependency>
            <groupId>org.mockito</groupId>
            <artifactId>mockito-core</artifactId>
            <version>${mockito.version}</version>
            <scope>test</scope>
        </dependency>
        <dependency>
            <groupId>commons-lang</groupId>
            <artifactId>commons-lang</artifactId>
            <version>2.6</version>
            <scope>test</scope>
        </dependency>
        <dependency>
            <groupId>org.apache.hbase</groupId>
            <artifactId>hbase-server</artifactId>
            <version>${hbase.version}</version>
            <scope>test</scope>
            <exclusions>
                <!-- The generated messages in the anviltop driver depend on an unreleased
                 version of protobuf-java. We can shade our references into the client
                 when grpc is opened. -->
            </exclusions>
        </dependency>
        <dependency>
            <groupId>org.apache.hbase</groupId>
            <artifactId>hbase-hadoop-compat</artifactId>
            <version>${hbase.version}</version>
            <scope>test</scope>
            <exclusions>
                <!-- The generated messages in the anviltop driver depend on an unreleased
                 version of protobuf-java. We can shade our references into the client
                 when grpc is opened. -->
            </exclusions>
        </dependency>
        <dependency>
            <groupId>org.apache.hbase</groupId>
            <artifactId>hbase-server</artifactId>
            <version>${hbase.version}</version>
            <type>test-jar</type>
            <scope>test</scope>
            <exclusions>
                <!-- The generated messages in the anviltop driver depend on an unreleased
                 version of protobuf-java. We can shade our references into the client
                 when grpc is opened. -->
            </exclusions>
        </dependency>
        <dependency>
            <groupId>org.apache.hbase</groupId>
            <artifactId>hbase-common</artifactId>
            <version>${hbase.version}</version>
            <type>test-jar</type>
            <scope>test</scope>
            <exclusions>
                <!-- The generated messages in the anviltop driver depend on an unreleased
                 version of protobuf-java. We can shade our references into the client
                 when grpc is opened. -->
            </exclusions>
        </dependency>
        <dependency>
            <groupId>org.apache.hadoop</groupId>
            <!--In hadoop1 this is hadoop-test-->
            <artifactId>hadoop-minicluster</artifactId>
            <version>${hadoop.version}</version>
            <scope>test</scope>
            <exclusions>
                <!-- The generated messages in the anviltop driver depend on an unreleased
                 version of protobuf-java. We can shade our references into the client
                 when grpc is opened. -->
            </exclusions>
        </dependency>
        <dependency>
            <groupId>org.apache.hbase</groupId>
            <artifactId>hbase-hadoop-compat</artifactId>
            <version>${hbase.version}</version>
            <type>test-jar</type>
            <scope>test</scope>
            <exclusions>
                <!-- The generated messages in the anviltop driver depend on an unreleased
                 version of protobuf-java. We can shade our references into the client
                 when grpc is opened. -->
            </exclusions>
        </dependency>
        <dependency>
            <groupId>org.apache.hbase</groupId>
            <artifactId>${compat.module}</artifactId>
            <version>${hbase.version}</version>
            <type>test-jar</type>
            <scope>test</scope>
            <exclusions>
                <!-- The generated messages in the anviltop driver depend on an unreleased
                 version of protobuf-java. We can shade our references into the client
                 when grpc is opened. -->
            </exclusions>
        </dependency>
        <dependency>
            <groupId>org.apache.hadoop</groupId>
            <artifactId>hadoop-common</artifactId>
            <version>${hadoop.version}</version>
            <type>test-jar</type>
            <scope>test</scope>
            <exclusions>
                <!-- The generated messages in the anviltop driver depend on an unreleased
                 version of protobuf-java. We can shade our references into the client
                 when grpc is opened. -->
            </exclusions>
        </dependency>
        <dependency>
            <groupId>org.mortbay.jetty.alpn</groupId>
            <artifactId>alpn-boot</artifactId>
            <version>${alpn.version}</version>
        </dependency>
        <dependency>
            <groupId>anviltop-client</groupId>
            <artifactId>anviltop-client-interface</artifactId>
            <version>0.1</version>
            <systemPath>${stubby.driver.path}</systemPath>
            <scope>system</scope>
        </dependency>
        <dependency>
            <groupId>com.google.api-client</groupId>
            <artifactId>google-api-client-jackson2</artifactId>
            <version>${google.api.client.version}</version>
        </dependency>
        <dependency>
            <groupId>com.google.api-client</groupId>
            <artifactId>google-api-client-java6</artifactId>
            <version>${google.api.client.version}</version>
            <exclusions>
                <exclusion>
                    <!-- this version hides too many things -->
                    <artifactId>guava-jdk5</artifactId>
                    <groupId>com.google.guava</groupId>
                </exclusion>
            </exclusions>
        </dependency>
        <dependency>
            <groupId>com.google.oauth-client</groupId>
            <artifactId>google-oauth-client</artifactId>
            <version>${google.api.client.version}</version>
        </dependency>
        <dependency>
            <groupId>com.google.oauth-client</groupId>
            <artifactId>google-oauth-client-java6</artifactId>
            <version>${google.api.client.version}</version>
        </dependency>
    </dependencies>
>>>>>>> 7f7d17e6
    <build>
        <testResources>
            <testResource>
                <directory>src/test/resources</directory>
                <!-- enable system property substitution. -->
                <filtering>true</filtering>
            </testResource>
        </testResources>
        <pluginManagement>
            <plugins>
                <plugin>
                    <artifactId>maven-compiler-plugin</artifactId>
                    <version>2.5.1</version>
                    <configuration>
                        <source>${compileSource}</source>
                        <target>${compileSource}</target>
                        <showWarnings>true</showWarnings>
                        <showDeprecation>false</showDeprecation>
                        <compilerArgument>-Xlint:-options</compilerArgument>
                    </configuration>
                </plugin>
                <plugin>
                    <groupId>org.apache.maven.plugins</groupId>
                    <artifactId>maven-surefire-plugin</artifactId>
                    <version>2.17</version>
                </plugin>
            </plugins>
        </pluginManagement>
    </build>

    <repositories>
        <repository>
            <id>Apache Snapshots Repository</id>
            <url>https://repository.apache.org/content/repositories/snapshots/</url>
        </repository>
    </repositories>
</project><|MERGE_RESOLUTION|>--- conflicted
+++ resolved
@@ -13,448 +13,6 @@
         <module>anviltop-client-core</module>
     </modules>
 
-<<<<<<< HEAD
-=======
-    <properties>
-        <!-- As soon as stubby is public, this goes away -->
-        <stubby.driver.path>/google/data/ro/teams/cloud-bigtable/driver/driver_with_deps.jar</stubby.driver.path>
-        <hbase.version>0.99.0</hbase.version>
-        <hadoop.version>2.4.0</hadoop.version>
-        <compat.module>hbase-hadoop2-compat</compat.module>
-        <junit.version>4.11</junit.version>
-        <mockito.version>1.9.5</mockito.version>
-        <compileSource>1.7</compileSource>
-        <!-- For Netty HTTP2/TLS negotiation -->
-        <alpn.version>7.0.0.v20140317</alpn.version>
-        <google.api.client.version>1.19.0</google.api.client.version>
-        <google.anviltop.auth.service.account.enable>false</google.anviltop.auth.service.account.enable>
-    </properties>
-    <profiles>
-        <profile>
-            <id>anviltopIntegrationTest</id>
-            <dependencies>
-                <dependency>
-                    <groupId>org.apache.hbase</groupId>
-                    <artifactId>hbase-client</artifactId>
-                    <version>${hbase.version}</version>
-                    <exclusions>
-                        <!-- Stubby requires netty5 and a newer version of guava. When available,
-                        we can repackage netty5, guava, stubby, and protobuf into our client and
-                        remove these exclusions  -->
-                        <exclusion>
-                            <groupId>io.netty</groupId>
-                            <artifactId>netty-all</artifactId>
-                        </exclusion>
-                        <exclusion>
-                            <groupId>io.netty</groupId>
-                            <artifactId>netty</artifactId>
-                        </exclusion>
-                        <exclusion>
-                            <groupId>com.google.guava</groupId>
-                            <artifactId>guava</artifactId>
-                        </exclusion>
-                    </exclusions>
-                </dependency>
-                <dependency>
-                    <groupId>org.apache.hbase</groupId>
-                    <artifactId>hbase-server</artifactId>
-                    <version>${hbase.version}</version>
-                    <scope>test</scope>
-                    <exclusions>
-                        <!-- Stubby requires netty5 and a newer version of guava. When available,
-                        we can repackage netty5, guava, stubby, and protobuf into our client and
-                        remove these exclusions  -->
-                        <exclusion>
-                            <groupId>io.netty</groupId>
-                            <artifactId>netty-all</artifactId>
-                        </exclusion>
-                        <exclusion>
-                            <groupId>io.netty</groupId>
-                            <artifactId>netty</artifactId>
-                        </exclusion>
-                        <exclusion>
-                            <groupId>com.google.guava</groupId>
-                            <artifactId>guava</artifactId>
-                        </exclusion>
-                    </exclusions>
-                </dependency>
-                <dependency>
-                    <groupId>org.apache.hbase</groupId>
-                    <artifactId>hbase-hadoop-compat</artifactId>
-                    <version>${hbase.version}</version>
-                    <scope>test</scope>
-                    <exclusions>
-                        <exclusion>
-                            <groupId>com.google.guava</groupId>
-                            <artifactId>guava</artifactId>
-                        </exclusion>
-                        <!-- The generated messages in the anviltop driver depend on an unreleased
-                         version of protobuf-java. We can shade our references into the client
-                         when grpc is opened. -->
-                    </exclusions>
-                </dependency>
-                <dependency>
-                    <groupId>org.apache.hbase</groupId>
-                    <artifactId>hbase-server</artifactId>
-                    <version>${hbase.version}</version>
-                    <type>test-jar</type>
-                    <scope>test</scope>
-                    <exclusions>
-                        <!-- Stubby requires netty5 and a newer version of guava. When available,
-                        we can repackage netty5, guava, stubby, and protobuf into our client and
-                        remove these exclusions  -->
-                        <exclusion>
-                            <groupId>io.netty</groupId>
-                            <artifactId>netty-all</artifactId>
-                        </exclusion>
-                        <exclusion>
-                            <groupId>io.netty</groupId>
-                            <artifactId>netty</artifactId>
-                        </exclusion>
-                        <exclusion>
-                            <groupId>com.google.guava</groupId>
-                            <artifactId>guava</artifactId>
-                        </exclusion>
-                        <!-- The generated messages in the anviltop driver depend on an unreleased
-                         version of protobuf-java. We can shade our references into the client
-                         when grpc is opened. -->
-                    </exclusions>
-                </dependency>
-                <dependency>
-                    <groupId>org.apache.hbase</groupId>
-                    <artifactId>hbase-common</artifactId>
-                    <version>${hbase.version}</version>
-                    <type>test-jar</type>
-                    <scope>test</scope>
-                    <exclusions>
-                        <exclusion>
-                            <groupId>com.google.guava</groupId>
-                            <artifactId>guava</artifactId>
-                        </exclusion>
-                        <!-- The generated messages in the anviltop driver depend on an unreleased
-                         version of protobuf-java. We can shade our references into the client
-                         when grpc is opened. -->
-                    </exclusions>
-                </dependency>
-                <dependency>
-                    <groupId>org.apache.hadoop</groupId>
-                    <!--In hadoop1 this is hadoop-test-->
-                    <artifactId>hadoop-minicluster</artifactId>
-                    <version>${hadoop.version}</version>
-                    <scope>test</scope>
-                    <exclusions>
-                        <!-- Stubby requires netty5 and a newer version of guava. When available,
-                        we can repackage netty5, guava, stubby, and protobuf into our client and
-                        remove these exclusions  -->
-                        <exclusion>
-                            <groupId>io.netty</groupId>
-                            <artifactId>netty-all</artifactId>
-                        </exclusion>
-                        <exclusion>
-                            <groupId>io.netty</groupId>
-                            <artifactId>netty</artifactId>
-                        </exclusion>
-                        <exclusion>
-                            <groupId>com.google.guava</groupId>
-                            <artifactId>guava</artifactId>
-                        </exclusion>
-                        <!-- The generated messages in the anviltop driver depend on an unreleased
-                         version of protobuf-java. We can shade our references into the client
-                         when grpc is opened. -->
-                    </exclusions>
-                </dependency>
-                <dependency>
-                    <groupId>org.apache.hbase</groupId>
-                    <artifactId>hbase-hadoop-compat</artifactId>
-                    <version>${hbase.version}</version>
-                    <type>test-jar</type>
-                    <scope>test</scope>
-                    <exclusions>
-                        <!-- Stubby requires netty5 and a newer version of guava. When available,
-                        we can repackage netty5, guava, stubby, and protobuf into our client and
-                        remove these exclusions  -->
-                        <exclusion>
-                            <groupId>com.google.guava</groupId>
-                            <artifactId>guava</artifactId>
-                        </exclusion>
-                        <!-- The generated messages in the anviltop driver depend on an unreleased
-                         version of protobuf-java. We can shade our references into the client
-                         when grpc is opened. -->
-                    </exclusions>
-                </dependency>
-                <dependency>
-                    <groupId>org.apache.hbase</groupId>
-                    <artifactId>${compat.module}</artifactId>
-                    <version>${hbase.version}</version>
-                    <type>test-jar</type>
-                    <scope>test</scope>
-                    <exclusions>
-                        <exclusion>
-                            <groupId>com.google.guava</groupId>
-                            <artifactId>guava</artifactId>
-                        </exclusion>
-                        <!-- The generated messages in the anviltop driver depend on an unreleased
-                         version of protobuf-java. We can shade our references into the client
-                         when grpc is opened. -->
-                    </exclusions>
-                </dependency>
-                <dependency>
-                    <groupId>org.apache.hadoop</groupId>
-                    <artifactId>hadoop-common</artifactId>
-                    <version>${hadoop.version}</version>
-                    <type>test-jar</type>
-                    <scope>test</scope>
-                    <exclusions>
-                        <exclusion>
-                            <groupId>com.google.guava</groupId>
-                            <artifactId>guava</artifactId>
-                        </exclusion>
-                        <!-- The generated messages in the anviltop driver depend on an unreleased
-                         version of protobuf-java. We can shade our references into the client
-                         when grpc is opened. -->
-                    </exclusions>
-                </dependency>
-            </dependencies>
-            <build>
-                <plugins>
-                    <plugin>
-                        <groupId>org.apache.maven.plugins</groupId>
-                        <artifactId>maven-surefire-plugin</artifactId>
-                        <executions>
-                            <execution>
-                                <id>local-hbase-cluster-test</id>
-                                <goals>
-                                    <goal>test</goal>
-                                </goals>
-                                <phase>none</phase>
-                            </execution>
-                            <execution>
-                                <id>api-integration-test</id>
-                                <goals>
-                                    <goal>test</goal>
-                                </goals>
-                                <phase>integration-test</phase>
-                                <configuration>
-                                    <!-- ALPN is needed for SSL engine rewrites and the stubby driver for its version of guava -->
-                                    <argLine>
-                                        -Xbootclasspath/p:${settings.localRepository}/org/mortbay/jetty/alpn/alpn-boot/${alpn.version}/alpn-boot-${alpn.version}.jar:${stubby.driver.path}
-                                    </argLine>
-                                    <forkCount>1</forkCount>
-                                    <includes>
-                                        <include>**/IntegrationTests.java</include>
-                                    </includes>
-                                    <reportNameSuffix>anviltop-server</reportNameSuffix>
-                                    <systemPropertyVariables>
-                                        <anviltop.test.extra.resources>anviltop-test.xml
-                                        </anviltop.test.extra.resources>
-                                    </systemPropertyVariables>
-                                </configuration>
-                            </execution>
-                        </executions>
-                    </plugin>
-                </plugins>
-            </build>
-        </profile>
-    </profiles>
-    <dependencies>
-        <dependency>
-            <groupId>org.apache.hbase</groupId>
-            <artifactId>hbase-client</artifactId>
-            <version>${hbase.version}</version>
-            <exclusions>
-                <!-- The generated messages in the anviltop driver depend on an unreleased
-                 version of protobuf-java. We can shade our references into the client
-                 when grpc is opened. -->
-            </exclusions>
-        </dependency>
-        <dependency>
-            <groupId>javax.validation</groupId>
-            <artifactId>validation-api</artifactId>
-            <version>1.0.0.GA</version>
-        </dependency>
-        <dependency>
-            <groupId>junit</groupId>
-            <artifactId>junit</artifactId>
-            <version>${junit.version}</version>
-            <scope>test</scope>
-        </dependency>
-        <dependency>
-            <groupId>org.mockito</groupId>
-            <artifactId>mockito-core</artifactId>
-            <version>${mockito.version}</version>
-            <scope>test</scope>
-        </dependency>
-        <dependency>
-            <groupId>commons-lang</groupId>
-            <artifactId>commons-lang</artifactId>
-            <version>2.6</version>
-            <scope>test</scope>
-        </dependency>
-        <dependency>
-            <groupId>org.apache.hbase</groupId>
-            <artifactId>hbase-server</artifactId>
-            <version>${hbase.version}</version>
-            <scope>test</scope>
-            <exclusions>
-                <!-- The generated messages in the anviltop driver depend on an unreleased
-                 version of protobuf-java. We can shade our references into the client
-                 when grpc is opened. -->
-            </exclusions>
-        </dependency>
-        <dependency>
-            <groupId>org.apache.hbase</groupId>
-            <artifactId>hbase-hadoop-compat</artifactId>
-            <version>${hbase.version}</version>
-            <scope>test</scope>
-            <exclusions>
-                <!-- The generated messages in the anviltop driver depend on an unreleased
-                 version of protobuf-java. We can shade our references into the client
-                 when grpc is opened. -->
-            </exclusions>
-        </dependency>
-        <dependency>
-            <groupId>org.apache.hbase</groupId>
-            <artifactId>hbase-server</artifactId>
-            <version>${hbase.version}</version>
-            <type>test-jar</type>
-            <scope>test</scope>
-            <exclusions>
-                <!-- The generated messages in the anviltop driver depend on an unreleased
-                 version of protobuf-java. We can shade our references into the client
-                 when grpc is opened. -->
-            </exclusions>
-        </dependency>
-        <dependency>
-            <groupId>org.apache.hbase</groupId>
-            <artifactId>hbase-common</artifactId>
-            <version>${hbase.version}</version>
-            <type>test-jar</type>
-            <scope>test</scope>
-            <exclusions>
-                <!-- The generated messages in the anviltop driver depend on an unreleased
-                 version of protobuf-java. We can shade our references into the client
-                 when grpc is opened. -->
-            </exclusions>
-        </dependency>
-        <dependency>
-            <groupId>org.apache.hadoop</groupId>
-            <!--In hadoop1 this is hadoop-test-->
-            <artifactId>hadoop-minicluster</artifactId>
-            <version>${hadoop.version}</version>
-            <scope>test</scope>
-            <exclusions>
-                <!-- The generated messages in the anviltop driver depend on an unreleased
-                 version of protobuf-java. We can shade our references into the client
-                 when grpc is opened. -->
-            </exclusions>
-        </dependency>
-        <dependency>
-            <groupId>org.apache.hbase</groupId>
-            <artifactId>hbase-hadoop-compat</artifactId>
-            <version>${hbase.version}</version>
-            <type>test-jar</type>
-            <scope>test</scope>
-            <exclusions>
-                <!-- The generated messages in the anviltop driver depend on an unreleased
-                 version of protobuf-java. We can shade our references into the client
-                 when grpc is opened. -->
-            </exclusions>
-        </dependency>
-        <dependency>
-            <groupId>org.apache.hbase</groupId>
-            <artifactId>${compat.module}</artifactId>
-            <version>${hbase.version}</version>
-            <type>test-jar</type>
-            <scope>test</scope>
-            <exclusions>
-                <!-- The generated messages in the anviltop driver depend on an unreleased
-                 version of protobuf-java. We can shade our references into the client
-                 when grpc is opened. -->
-            </exclusions>
-        </dependency>
-        <dependency>
-            <groupId>org.apache.hadoop</groupId>
-            <artifactId>hadoop-common</artifactId>
-            <version>${hadoop.version}</version>
-            <type>test-jar</type>
-            <scope>test</scope>
-            <exclusions>
-                <!-- The generated messages in the anviltop driver depend on an unreleased
-                 version of protobuf-java. We can shade our references into the client
-                 when grpc is opened. -->
-            </exclusions>
-        </dependency>
-        <dependency>
-            <groupId>org.mortbay.jetty.alpn</groupId>
-            <artifactId>alpn-boot</artifactId>
-            <version>${alpn.version}</version>
-        </dependency>
-        <dependency>
-            <groupId>anviltop-client</groupId>
-            <artifactId>anviltop-client-interface</artifactId>
-            <version>0.1</version>
-            <systemPath>${stubby.driver.path}</systemPath>
-            <scope>system</scope>
-        </dependency>
-        <dependency>
-            <groupId>com.google.api-client</groupId>
-            <artifactId>google-api-client-jackson2</artifactId>
-            <version>${google.api.client.version}</version>
-        </dependency>
-        <dependency>
-            <groupId>com.google.api-client</groupId>
-            <artifactId>google-api-client-java6</artifactId>
-            <version>${google.api.client.version}</version>
-            <exclusions>
-                <exclusion>
-                    <!-- this version hides too many things -->
-                    <artifactId>guava-jdk5</artifactId>
-                    <groupId>com.google.guava</groupId>
-                </exclusion>
-            </exclusions>
-        </dependency>
-        <dependency>
-            <groupId>com.google.oauth-client</groupId>
-            <artifactId>google-oauth-client</artifactId>
-            <version>${google.api.client.version}</version>
-        </dependency>
-        <dependency>
-            <groupId>com.google.oauth-client</groupId>
-            <artifactId>google-oauth-client-java6</artifactId>
-            <version>${google.api.client.version}</version>
-        </dependency>
-    </dependencies>
->>>>>>> 7f7d17e6
-    <build>
-        <testResources>
-            <testResource>
-                <directory>src/test/resources</directory>
-                <!-- enable system property substitution. -->
-                <filtering>true</filtering>
-            </testResource>
-        </testResources>
-        <pluginManagement>
-            <plugins>
-                <plugin>
-                    <artifactId>maven-compiler-plugin</artifactId>
-                    <version>2.5.1</version>
-                    <configuration>
-                        <source>${compileSource}</source>
-                        <target>${compileSource}</target>
-                        <showWarnings>true</showWarnings>
-                        <showDeprecation>false</showDeprecation>
-                        <compilerArgument>-Xlint:-options</compilerArgument>
-                    </configuration>
-                </plugin>
-                <plugin>
-                    <groupId>org.apache.maven.plugins</groupId>
-                    <artifactId>maven-surefire-plugin</artifactId>
-                    <version>2.17</version>
-                </plugin>
-            </plugins>
-        </pluginManagement>
-    </build>
-
     <repositories>
         <repository>
             <id>Apache Snapshots Repository</id>
